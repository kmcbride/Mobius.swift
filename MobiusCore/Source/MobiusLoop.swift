--- conflicted
+++ resolved
@@ -113,13 +113,8 @@
         logger: AnyMobiusLogger<Model, Event, Effect>
     ) -> MobiusLoop where C.InputType == Effect, C.OutputType == Event {
         let accessGuard = ConcurrentAccessDetector()
-<<<<<<< HEAD
-        let loggingInitiator = LoggingInitiator(initiator, logger)
+        let loggingInitiator = LoggingInitiator(initiator, logger: logger)
         let loggingUpdate = update.logging(logger)
-=======
-        let loggingInitiator = LoggingInitiator(initiator, logger: logger)
-        let loggingUpdate = LoggingUpdate(update, logger: logger)
->>>>>>> 124f5858
         let workBag = WorkBag(accessGuard: accessGuard)
 
         // create somewhere for the event processor to push nexts to; later, we'll observe these nexts and
